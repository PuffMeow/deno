--- conflicted
+++ resolved
@@ -325,13 +325,8 @@
   let flags = metadata_to_flags(&metadata);
   // 主要运行模块的入口
   let main_module = &metadata.entrypoint;
-<<<<<<< HEAD
   // 获取共享的程序运行状态
-  let ps = ProcState::build(flags).await?;
-  // 处理运行权限
-=======
   let ps = ProcState::from_flags(flags).await?;
->>>>>>> 2184103a
   let permissions = PermissionsContainer::new(Permissions::from_options(
     &metadata.permissions,
   )?);
@@ -412,12 +407,8 @@
   );
   // 拿到 worker 之后就执行主要模块
   worker.execute_main_module(main_module).await?;
-<<<<<<< HEAD
   // 派发加载事件
-  worker.dispatch_load_event(&located_script_name!())?;
-=======
   worker.dispatch_load_event(located_script_name!())?;
->>>>>>> 2184103a
 
   // 开始事件循环
   loop {
@@ -427,12 +418,8 @@
     }
   }
 
-<<<<<<< HEAD
   // 派发卸载事件
-  worker.dispatch_unload_event(&located_script_name!())?;
-=======
   worker.dispatch_unload_event(located_script_name!())?;
->>>>>>> 2184103a
   std::process::exit(0);
 }
 
