// Copyright 2018-2023 the Deno authors. All rights reserved. MIT license.

use std::io::Read;

use deno_ast::MediaType;
use deno_ast::ModuleSpecifier;
use deno_core::error::AnyError;
use deno_runtime::permissions::Permissions;
use deno_runtime::permissions::PermissionsContainer;

use crate::args::EvalFlags;
use crate::args::Flags;
use crate::file_fetcher::File;
use crate::proc_state::ProcState;
use crate::util;

/// 运行指定的 js 文件
pub async fn run_script(flags: Flags) -> Result<i32, AnyError> {
  // 判断输入的权限指令是否正确，比如输入一个 --allow-unknow 就会报错
  if !flags.has_permission() && flags.has_permission_in_argv() {
    log::warn!(
      "{}",
      crate::colors::yellow(
        r#"Permission flags have likely been incorrectly set after the script argument.
To grant permissions, set them before the script argument. For example:
    deno run --allow-read=. main.js"#
      )
    );
  }

  if flags.watch.is_some() {
    return run_with_watch(flags).await;
  }

  // TODO(bartlomieju): actually I think it will also fail if there's an import
  // map specified and bare specifier is used on the command line - this should
  // probably call `ProcState::resolve` instead
  // ProcState 存储一个 deno 实例的状态，它的状态会被所有已经创建的 worker 共享
  // 内部存储了 deno 中会用到的二进制数据，可以跨线程传递数据的广播通道生产者和 sharedArrayBuffer
  // WASM 依赖信息，网络缓存、网络请求客户端，分析和翻译 node.js 代码，npm 的兼容和解析处理， 处理 TS 配置和类型检查，
  // 构建模块的依赖关系，处理模块以及预加载需要的数据等操作
  let ps = ProcState::from_flags(flags).await?;

  // Run a background task that checks for available upgrades. If an earlier
  // run of this background task found a new version of Deno.
  // 在后台运行一个检查器查看 deno 是否可以升级
  super::upgrade::check_for_upgrades(
    ps.http_client.clone(),
    ps.dir.upgrade_check_file_path(),
  );

  // 主入口模块，解析后返回一个 URL ，有多种解析模式，命令行标准输入、npm、远程、本地文件等
  let main_module = ps.options.resolve_main_module()?;

  // 获取运行的权限，具有内部可变性，可以跨线程，比如可以传递到 Web Worker
  let permissions = PermissionsContainer::new(Permissions::from_options(
    &ps.options.permissions_options(),
  )?);
<<<<<<< HEAD

  // 创建一个运行 js 程序的 worker
  let mut worker = create_main_worker(&ps, main_module, permissions).await?;
=======
  let worker_factory = ps.into_cli_main_worker_factory();
  let mut worker = worker_factory
    .create_main_worker(main_module, permissions)
    .await?;
>>>>>>> 3fbb31c3

  // 启动 worker 运行程序
  let exit_code = worker.run().await?;
  Ok(exit_code)
}

pub async fn run_from_stdin(flags: Flags) -> Result<i32, AnyError> {
  let ps = ProcState::from_flags(flags).await?;
  let main_module = ps.options.resolve_main_module()?;

  let permissions = PermissionsContainer::new(Permissions::from_options(
    &ps.options.permissions_options(),
  )?);
  let mut source = Vec::new();
  std::io::stdin().read_to_end(&mut source)?;
  // Create a dummy source file.
  let source_file = File {
    local: main_module.clone().to_file_path().unwrap(),
    maybe_types: None,
    media_type: MediaType::TypeScript,
    source: String::from_utf8(source)?.into(),
    specifier: main_module.clone(),
    maybe_headers: None,
  };
  // Save our fake file into file fetcher cache
  // to allow module access by TS compiler
  ps.file_fetcher.insert_cached(source_file);

  let worker_factory = ps.into_cli_main_worker_factory();
  let mut worker = worker_factory
    .create_main_worker(main_module, permissions)
    .await?;
  let exit_code = worker.run().await?;
  Ok(exit_code)
}

// TODO(bartlomieju): this function is not handling `exit_code` set by the runtime
// code properly.
async fn run_with_watch(flags: Flags) -> Result<i32, AnyError> {
  let (sender, receiver) = tokio::sync::mpsc::unbounded_channel();
  let mut ps =
    ProcState::from_flags_for_file_watcher(flags, sender.clone()).await?;
  let clear_screen = !ps.options.no_clear_screen();
  let main_module = ps.options.resolve_main_module()?;

  let operation = |main_module: ModuleSpecifier| {
    ps.reset_for_file_watcher();
    let ps = ps.clone();
    Ok(async move {
      let permissions = PermissionsContainer::new(Permissions::from_options(
        &ps.options.permissions_options(),
      )?);
      let worker_factory = ps.into_cli_main_worker_factory();
      let worker = worker_factory
        .create_main_worker(main_module, permissions)
        .await?;
      worker.run_for_watcher().await?;

      Ok(())
    })
  };

  util::file_watcher::watch_func2(
    receiver,
    operation,
    main_module,
    util::file_watcher::PrintConfig {
      job_name: "Process".to_string(),
      clear_screen,
    },
  )
  .await?;

  Ok(0)
}

pub async fn eval_command(
  flags: Flags,
  eval_flags: EvalFlags,
) -> Result<i32, AnyError> {
  let ps = ProcState::from_flags(flags).await?;
  let main_module = ps.options.resolve_main_module()?;
  let permissions = PermissionsContainer::new(Permissions::from_options(
    &ps.options.permissions_options(),
  )?);
  // Create a dummy source file.
  let source_code = if eval_flags.print {
    format!("console.log({})", eval_flags.code)
  } else {
    eval_flags.code
  }
  .into_bytes();

  let file = File {
    local: main_module.clone().to_file_path().unwrap(),
    maybe_types: None,
    media_type: MediaType::Unknown,
    source: String::from_utf8(source_code)?.into(),
    specifier: main_module.clone(),
    maybe_headers: None,
  };

  // Save our fake file into file fetcher cache
  // to allow module access by TS compiler.
  ps.file_fetcher.insert_cached(file);

  let mut worker = ps
    .into_cli_main_worker_factory()
    .create_main_worker(main_module, permissions)
    .await?;
  let exit_code = worker.run().await?;
  Ok(exit_code)
}<|MERGE_RESOLUTION|>--- conflicted
+++ resolved
@@ -56,16 +56,12 @@
   let permissions = PermissionsContainer::new(Permissions::from_options(
     &ps.options.permissions_options(),
   )?);
-<<<<<<< HEAD
+  let worker_factory = ps.into_cli_main_worker_factory();
 
   // 创建一个运行 js 程序的 worker
-  let mut worker = create_main_worker(&ps, main_module, permissions).await?;
-=======
-  let worker_factory = ps.into_cli_main_worker_factory();
   let mut worker = worker_factory
     .create_main_worker(main_module, permissions)
     .await?;
->>>>>>> 3fbb31c3
 
   // 启动 worker 运行程序
   let exit_code = worker.run().await?;
