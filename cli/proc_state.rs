--- conflicted
+++ resolved
@@ -280,13 +280,9 @@
       npm_resolution.clone(),
       cli_options.node_modules_dir_path(),
     );
-<<<<<<< HEAD
 
     // npm 处理
-    let npm_resolver = Arc::new(NpmPackageResolver::new(
-=======
     let npm_resolver = Arc::new(CliNpmResolver::new(
->>>>>>> 068228cb
       npm_resolution.clone(),
       npm_fs_resolver,
       lockfile.as_ref().cloned(),
@@ -351,20 +347,14 @@
     // node 分析缓存
     let node_analysis_cache =
       NodeAnalysisCache::new(caches.node_analysis_db(&dir));
-<<<<<<< HEAD
+    let cjs_esm_analyzer = CliCjsEsmCodeAnalyzer::new(node_analysis_cache);
     // 翻译 node 代码
-=======
-    let cjs_esm_analyzer = CliCjsEsmCodeAnalyzer::new(node_analysis_cache);
->>>>>>> 068228cb
     let node_code_translator = Arc::new(NodeCodeTranslator::new(
       cjs_esm_analyzer,
       npm_resolver.clone(),
     ));
-<<<<<<< HEAD
+    let node_resolver = Arc::new(NodeResolver::new(npm_resolver.clone()));
     // 类型检查
-=======
-    let node_resolver = Arc::new(NodeResolver::new(npm_resolver.clone()));
->>>>>>> 068228cb
     let type_checker = Arc::new(TypeChecker::new(
       dir.clone(),
       caches.clone(),
